--- conflicted
+++ resolved
@@ -1,6 +1,10 @@
 classdef IParallelizable < handle
     % IPARALLELIZABLE Summary of this class goes here
     %   Detailed explanation goes here
+    %
+    % @author Syed Ammar @date 2011-04-14
+    %
+    % @change{0,3,sa,2011-04-14} Implemented UseMatlabParallelComputing functionality
     
     properties
         % Flag whether the code should be run in parallel or not.
@@ -10,21 +14,17 @@
     methods
         function set.ComputeParallel(this, value)
             if ~islogical(value)
-                error('IParallelizable.ComputeParallel is a flag and should be set either true or false');
+                error('Value must be set either true or false');
             end
             if value
                 if KerMor.App.UseMatlabParallelComputing
                     this.ComputeParallel = value;
                 else
-                    warning('MatlabParallelComputing:NOT_ENABLED','WARNING : Matlab Parallel Processing toolbox not activated. Refer to the property KerMor.App.UseMatlabParallelComputing');
+                    warning('MatlabParallelComputing:NOT_ENABLED','Matlab Parallel Processing toolbox not activated. Refer to the property KerMor.App.UseMatlabParallelComputing');
                 end
-<<<<<<< HEAD
-            end
-=======
             else
                 this.ComputeParallel = value;
             end    
->>>>>>> c1e3967c
         end
     end
      
